import Core
import HMAC

public final class HS256: HMACSigner {
    let key: Bytes
    let method = HMAC.Method.sha256

    public init(key: Bytes) {
        self.key = key
    }
}

public final class HS384: HMACSigner {
    let key: Bytes
    let method = HMAC.Method.sha384

    public init(key: Bytes) {
        self.key = key
    }
}

<<<<<<< HEAD
public final class HS512: HMACSigner {
    let key: Bytes
    let method = HMAC.Method.sha256
=======
public struct HS512: HMACSigner {
    public let key: Bytes
    public let method = HMAC.Method.sha512
>>>>>>> d5569c71

    public init(key: Bytes) {
        self.key = key
    }
}

protocol HMACSigner: Signer, BytesConvertible {
    init(key: Bytes)
    var key: Bytes { get }
    var method: HMAC.Method { get }
}

extension HMACSigner {
    public init(bytes: Bytes) {
        self.init(key: bytes)
    }

    public func makeBytes() -> Bytes {
        return key
    }
}

extension HMACSigner {
    public func sign(message: Bytes) throws -> Bytes {
        return try HMAC.make(method, message, key: key)
    }

    public func verify(signature: Bytes, message: Bytes) throws {
        guard try sign(message: message) == signature else {
            throw JWTError.verificationFailed
        }
    }
}<|MERGE_RESOLUTION|>--- conflicted
+++ resolved
@@ -19,15 +19,9 @@
     }
 }
 
-<<<<<<< HEAD
 public final class HS512: HMACSigner {
     let key: Bytes
-    let method = HMAC.Method.sha256
-=======
-public struct HS512: HMACSigner {
-    public let key: Bytes
-    public let method = HMAC.Method.sha512
->>>>>>> d5569c71
+    let method = HMAC.Method.sha512
 
     public init(key: Bytes) {
         self.key = key
